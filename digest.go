--- conflicted
+++ resolved
@@ -120,12 +120,11 @@
 func (da *DigestAuth) CheckAuth(r *http.Request) (username string, authinfo *string) {
 	da.mutex.Lock()
 	defer da.mutex.Unlock()
-<<<<<<< HEAD
 	username = ""
 	authinfo = nil
-	auth := DigestAuthParams(r)
+	auth := DigestAuthParams(r.Header.Get(da.Headers.V().Authorization))
 	if auth == nil {
-		return
+		return "", nil
 	}
 	// RFC2617 Section 3.2.1 specifies that unset value of algorithm in
 	// WWW-Authenticate Response header should be treated as
@@ -140,12 +139,7 @@
 		auth["algorithm"] = "MD5"
 	}
 	if da.Opaque != auth["opaque"] || auth["algorithm"] != "MD5" || auth["qop"] != "auth" {
-		return
-=======
-	auth := DigestAuthParams(r.Header.Get(da.Headers.V().Authorization))
-	if auth == nil || da.Opaque != auth["opaque"] || auth["algorithm"] != "MD5" || auth["qop"] != "auth" {
-		return "", nil
->>>>>>> 1139e9a0
+		return "", nil
 	}
 
 	// Check if the requested URI matches auth header
